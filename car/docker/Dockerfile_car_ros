# This is an auto generated Dockerfile for ros:perception
# generated from docker_images_ros2/create_ros_image.Dockerfile.em
# FROM ros:humble-perception-jammy
# FROM ros:humble-perception
<<<<<<< HEAD
FROM ros:jazzy-perception@sha256:67ab684f5071f548e0899eb516b230237b397dc94e370d0158bd99fa7d7484a6
=======
FROM ros:jazzy-perception
>>>>>>> b99c0405
# FROM osrf/ros:humble-desktop-full

SHELL ["/bin/bash", "-c"]

# Custom CMake install to get v3.28
ENV CMAKE_VERSION=3.28.1
RUN apt-get remove -y cmake
RUN apt-get update && \
    apt-get -y install build-essential wget
RUN rm -rf /var/lib/apt/lists/*
RUN wget https://github.com/Kitware/CMake/releases/download/v$CMAKE_VERSION/cmake-$CMAKE_VERSION-linux-aarch64.sh \
      -q -O /tmp/cmake-install.sh
RUN wget -O - https://apt.kitware.com/keys/kitware-archive-latest.asc 2>/dev/null | gpg --dearmor - | sudo tee /usr/share/keyrings/kitware-archive-keyring.gpg >/dev/null
RUN echo 'deb [signed-by=/usr/share/keyrings/kitware-archive-keyring.gpg] https://apt.kitware.com/ubuntu/ jammy main' | sudo tee /etc/apt/sources.list.d/kitware.list >/dev/null
RUN chmod u+x /tmp/cmake-install.sh
RUN mkdir /opt/cmake-$CMAKE_VERSION -p
RUN /tmp/cmake-install.sh --skip-license --prefix=/opt/cmake-$CMAKE_VERSION
RUN rm /tmp/cmake-install.sh
RUN ln -s /opt/cmake-$CMAKE_VERSION/bin/* /usr/bin/


# install ros2 packages
RUN apt-get update && apt-get install -y --no-install-recommends \
    ros-jazzy-desktop* \
    ros-jazzy-navigation2 ros-jazzy-nav2-bringup \
    ros-jazzy-slam-toolbox ros-jazzy-robot-localization \
    ros-jazzy-xacro \
    ros-jazzy-irobot-create-msgs \
    ros-jazzy-teleop-twist-joy ros-jazzy-teleop-twist-keyboard \
    python3-colcon-common-extensions \
    ros-jazzy-tf-transformations \
    nano emacs joystick\
    python3-pip \
    && rm -rf /var/lib/apt/lists/*


   
RUN apt update && apt-get install -y sudo python3-pip software-properties-common lsb-release make protobuf-compiler procps nanopb

#jazzy packages
RUN apt-get update && apt-get install -y \
    ros-jazzy-realsense2-camera \
    ros-jazzy-realsense2-description \
    ros-jazzy-image-transport \
    ros-jazzy-cv-bridge \
    ros-jazzy-vision-opencv \
    ffmpeg

# ros2 packages
RUN sudo add-apt-repository --yes ppa:pistache+team/stable
RUN sudo apt-get update && apt-get install -y \
    sudo python3-pip ros-jazzy-joint-state-publisher-gui ros-jazzy-robot-state-publisher ros-jazzy-teleop-twist-keyboard \
    ros-jazzy-ros2-control ros-jazzy-ros2-controllers ros-jazzy-navigation2 ros-jazzy-nav2-bringup ros-jazzy-librealsense2* ros-jazzy-realsense2*
    
RUN sudo apt-get update && sudo apt-get install -y \
    unzip mosquitto-clients libpistache-dev \
    sudo xterm clinfo locate lsb-release wget gnupg inetutils-ping net-tools usbutils libeigen3-dev libboost-all-dev

RUN sudo updatedb


ARG USER=dock
ARG PASSWD=dock

RUN userdel ubuntu

RUN useradd -d /home/$USER -m -s /bin/bash $USER && echo "$USER:$PASSWD" | chpasswd && adduser $USER sudo

RUN usermod -aG dialout dock

RUN mkdir -p /bjr_ws/src

RUN chown -R dock:dock bjr_ws

RUN echo "dock ALL=(ALL) NOPASSWD: ALL" >> /etc/sudoers

USER dock


RUN touch ~/.sudo_as_admin_successful

RUN chmod -R +rwx bjr_ws
RUN chown -R dock bjr_ws

RUN bash /opt/ros/$ROS_DISTRO/setup.bash && \
    cd /bjr_ws && \
    rosdep update && \
    rosdep install -i --from-path src --rosdistro jazzy -y && \
    colcon build

RUN bash /opt/ros/$ROS_DISTRO/setup.bash && \
    cd /bjr_ws && \
    git clone -b $ROS_DISTRO https://github.com/micro-ROS/micro_ros_setup.git src/micro_ros_setup && \
    sudo apt-get update && \
    rosdep update && \
    rosdep install --from-paths src --ignore-src -y
    


RUN bash -c 'source /opt/ros/$ROS_DISTRO/setup.bash && \
    cd /bjr_ws && \
    colcon build && \
    ls /bjr_ws/install && \
    source /bjr_ws/install/setup.bash && \
    ros2 run micro_ros_setup create_agent_ws.sh && \
    ros2 run micro_ros_setup build_agent.sh && \
    source /bjr_ws/install/local_setup.bash '

ADD common bjr_ws/src/common

RUN sudo chmod -R +rwx bjr_ws/src/common
RUN sudo chown -R dock bjr_ws/src/common
<<<<<<< HEAD

RUN cd /bjr_ws/src && \
    sudo ln -s common/inertial-sense-sdk/ROS/ros2 && \
    sudo ln -s common/inertial-sense-sdk 

=======
    
>>>>>>> b99c0405
ADD src bjr_ws/src/bjr_packages

RUN sudo chmod -R +rwx bjr_ws/src/bjr_packages
RUN sudo chown -R dock bjr_ws/src/bjr_packages

RUN bash -c 'source /opt/ros/$ROS_DISTRO/setup.bash && \
    cd /bjr_ws && \
    colcon build'

# Set ROS_DOMAIN_ID from hostname
RUN echo 'export ROS_DOMAIN_ID=$(hostname | grep -o '[0-9]*$')' >> /home/$USER/.bashrc
ENV RMW_IMPLEMENTATION=rmw_fastrtps_cpp
<<<<<<< HEAD

RUN cd /home/dock && \
    mkdir Documents
=======
>>>>>>> b99c0405

RUN echo 'source /opt/ros/$ROS_DISTRO/setup.bash' >> /home/$USER/.bashrc
RUN echo 'source /bjr_ws/install/setup.bash' >> /home/$USER/.bashrc



WORKDIR /bjr_ws/<|MERGE_RESOLUTION|>--- conflicted
+++ resolved
@@ -2,11 +2,7 @@
 # generated from docker_images_ros2/create_ros_image.Dockerfile.em
 # FROM ros:humble-perception-jammy
 # FROM ros:humble-perception
-<<<<<<< HEAD
 FROM ros:jazzy-perception@sha256:67ab684f5071f548e0899eb516b230237b397dc94e370d0158bd99fa7d7484a6
-=======
-FROM ros:jazzy-perception
->>>>>>> b99c0405
 # FROM osrf/ros:humble-desktop-full
 
 SHELL ["/bin/bash", "-c"]
@@ -36,7 +32,14 @@
     ros-jazzy-xacro \
     ros-jazzy-irobot-create-msgs \
     ros-jazzy-teleop-twist-joy ros-jazzy-teleop-twist-keyboard \
+    ros-jazzy-desktop* \
+    ros-jazzy-navigation2 ros-jazzy-nav2-bringup \
+    ros-jazzy-slam-toolbox ros-jazzy-robot-localization \
+    ros-jazzy-xacro \
+    ros-jazzy-irobot-create-msgs \
+    ros-jazzy-teleop-twist-joy ros-jazzy-teleop-twist-keyboard \
     python3-colcon-common-extensions \
+    ros-jazzy-tf-transformations \
     ros-jazzy-tf-transformations \
     nano emacs joystick\
     python3-pip \
@@ -45,9 +48,16 @@
 
    
 RUN apt update && apt-get install -y sudo python3-pip software-properties-common lsb-release make protobuf-compiler procps nanopb
+RUN apt update && apt-get install -y sudo python3-pip software-properties-common lsb-release make protobuf-compiler procps nanopb
 
 #jazzy packages
+#jazzy packages
 RUN apt-get update && apt-get install -y \
+    ros-jazzy-realsense2-camera \
+    ros-jazzy-realsense2-description \
+    ros-jazzy-image-transport \
+    ros-jazzy-cv-bridge \
+    ros-jazzy-vision-opencv \
     ros-jazzy-realsense2-camera \
     ros-jazzy-realsense2-description \
     ros-jazzy-image-transport \
@@ -64,12 +74,23 @@
 RUN sudo apt-get update && sudo apt-get install -y \
     unzip mosquitto-clients libpistache-dev \
     sudo xterm clinfo locate lsb-release wget gnupg inetutils-ping net-tools usbutils libeigen3-dev libboost-all-dev
+RUN sudo add-apt-repository --yes ppa:pistache+team/stable
+RUN sudo apt-get update && apt-get install -y \
+    sudo python3-pip ros-jazzy-joint-state-publisher-gui ros-jazzy-robot-state-publisher ros-jazzy-teleop-twist-keyboard \
+    ros-jazzy-ros2-control ros-jazzy-ros2-controllers ros-jazzy-navigation2 ros-jazzy-nav2-bringup ros-jazzy-librealsense2* ros-jazzy-realsense2*
+    
+RUN sudo apt-get update && sudo apt-get install -y \
+    unzip mosquitto-clients libpistache-dev \
+    sudo xterm clinfo locate lsb-release wget gnupg inetutils-ping net-tools usbutils libeigen3-dev libboost-all-dev
 
 RUN sudo updatedb
 
 
+
 ARG USER=dock
 ARG PASSWD=dock
+
+RUN userdel ubuntu
 
 RUN userdel ubuntu
 
@@ -95,6 +116,7 @@
     cd /bjr_ws && \
     rosdep update && \
     rosdep install -i --from-path src --rosdistro jazzy -y && \
+    rosdep install -i --from-path src --rosdistro jazzy -y && \
     colcon build
 
 RUN bash /opt/ros/$ROS_DISTRO/setup.bash && \
@@ -119,15 +141,11 @@
 
 RUN sudo chmod -R +rwx bjr_ws/src/common
 RUN sudo chown -R dock bjr_ws/src/common
-<<<<<<< HEAD
 
 RUN cd /bjr_ws/src && \
     sudo ln -s common/inertial-sense-sdk/ROS/ros2 && \
     sudo ln -s common/inertial-sense-sdk 
 
-=======
-    
->>>>>>> b99c0405
 ADD src bjr_ws/src/bjr_packages
 
 RUN sudo chmod -R +rwx bjr_ws/src/bjr_packages
@@ -140,12 +158,9 @@
 # Set ROS_DOMAIN_ID from hostname
 RUN echo 'export ROS_DOMAIN_ID=$(hostname | grep -o '[0-9]*$')' >> /home/$USER/.bashrc
 ENV RMW_IMPLEMENTATION=rmw_fastrtps_cpp
-<<<<<<< HEAD
 
 RUN cd /home/dock && \
     mkdir Documents
-=======
->>>>>>> b99c0405
 
 RUN echo 'source /opt/ros/$ROS_DISTRO/setup.bash' >> /home/$USER/.bashrc
 RUN echo 'source /bjr_ws/install/setup.bash' >> /home/$USER/.bashrc
